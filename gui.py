--- conflicted
+++ resolved
@@ -336,7 +336,6 @@
         beamblock_box.addWidget(self.executeRadialCutoffBtn)
         
         #For the inelastic scattering correction
-<<<<<<< HEAD
         substrate_inelastic_box = QtGui.QVBoxLayout()
         substrate_inelastic_box.addWidget(QtGui.QLabel('Step 4: Remove inelastic scattering background from substrate.'))
         self.executeSubstrateInelasticBtn = QtGui.QPushButton('Fit', self)
@@ -344,12 +343,8 @@
         substrate_inelastic_box.addWidget(self.executeSubstrateInelasticBtn)
         
         #For the inelastic scattering correction
-        inelastic_box = QtGui.QVBoxLayout()
+        inelastic_box = QtGui.QHBoxLayout()
         inelastic_box.addWidget(QtGui.QLabel('Step 5: Remove inelastic scattering background from data.'))
-=======
-        inelastic_box = QtGui.QHBoxLayout()
-        inelastic_box.addWidget(QtGui.QLabel('Step 4: Remove inelastic scattering background and substrate effects'))
->>>>>>> 04db6d8f
         self.executeInelasticBtn = QtGui.QPushButton('Fit', self)
         self.executeInelasticBtn.setIcon(QtGui.QIcon('images\science.png'))
         inelastic_box.addWidget(self.executeInelasticBtn)
