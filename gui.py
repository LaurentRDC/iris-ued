--- conflicted
+++ resolved
@@ -119,13 +119,11 @@
             if len(self.parent.background_guesses) < 5:
                 self.parent.background_guesses.append(self.last_click_position)
                 self.axes.axvline(self.last_click_position[0],ymax = self.axes.get_ylim()[1])
-                self.draw()
                 print 'Background guess #' + str(len(self.parent.background_guesses))
                 
             elif len(self.parent.background_guesses) >= 5:
                 self.parent.background_guesses.append(self.last_click_position)
                 print 'Background guess #' + str(len(self.parent.background_guesses))
-                self.draw()
                 self.parent.state = 'background guessed'
 
     def initialFigure(self):
@@ -474,17 +472,12 @@
             #Create guess data
             self.radial_average = fc.inelasticBGSubstract(self.raw_radial_average[0], self.raw_radial_average[1], self.background_guesses)
             self.state = 'background substracted'
-<<<<<<< HEAD
-            self.image_viewer.displayRadialPattern(self.raw_radial_averages, self.radial_average)
     
     def save(self):
         """ Determines what to do when the save button is clicked """
         if self.state == 'radial averaged':
             pass
-=======
-            self.image_viewer.displayRadialPattern(self.raw_radial_average[1], self.radial_average)
->>>>>>> 322f8866
-            
+
     def centerWindow(self):
         """ Centers the window """
         qr = self.frameGeometry()
