--- conflicted
+++ resolved
@@ -409,15 +409,12 @@
         """ Master accept function that validates a state and proceeds to the next one. """
         
         if self.state == 'center found':
-<<<<<<< HEAD
+
             self.work_thread = WorkThread(fc.radialAverage, self.image, self.image_center)              #Create thread with a specific function and arguments
             self.connect(self.work_thread, QtCore.SIGNAL('Computation done'), self.setRawRadialAverage) #Connect the outcome with a setter method
             self.connect(self.work_thread, QtCore.SIGNAL('Display Loading'), self.startLoading)
             self.connect(self.work_thread, QtCore.SIGNAL('Remove Loading'), self.endLoading)
-=======
-            self.work_thread = WorkThread(fc.radialAverage, [self.image, self.substrate_image], ['Raw', 'Substrate'], self.image_center)              #Create thread with a specific function and arguments
-            self.connect(self.work_thread, QtCore.SIGNAL('Computation done'), self.setRawRadialAverages) #Connect the outcome with a setter method
->>>>>>> 6390ab86
+
             self.work_thread.start()                                                                    #Compute stuff
         elif self.state == 'background substracted':
             pass
