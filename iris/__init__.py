--- conflicted
+++ resolved
@@ -2,11 +2,7 @@
 __author__ = "Laurent P. René de Cotret"
 __email__ = "laurent.renedecotret@mail.mcgill.ca"
 __license__ = "GPLv3"
-<<<<<<< HEAD
-__version__ = "5.3.3"
-=======
 __version__ = "5.3.4"
->>>>>>> bc7c63ee
 
 from .raw import AbstractRawDataset, check_raw_bounds, open_raw
 from .dataset import DiffractionDataset, MigrationWarning, MigrationError
