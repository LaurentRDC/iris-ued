--- conflicted
+++ resolved
@@ -157,20 +157,12 @@
     
     @property
     def pumpon_background(self):
-<<<<<<< HEAD
-        backgrounds = [read(filename) for filename in glob.glob(join(self.raw_directory, 'background.*.pumpon.tif'))]
-=======
         backgrounds = tuple(read(filename) for filename in glob.glob(join(self.raw_directory, 'background.*.pumpon.tif')))
->>>>>>> b909f1fe
         return sum(backgrounds)/len(backgrounds)
     
     @property
     def pumpoff_background(self):
-<<<<<<< HEAD
-        backgrounds = [read(filename) for filename in glob.glob(join(self.raw_directory, 'background.*.pumpoff.tif'))]
-=======
         backgrounds = tuple(read(filename) for filename in glob.glob(join(self.raw_directory, 'background.*.pumpoff.tif')))
->>>>>>> b909f1fe
         return sum(backgrounds)/len(backgrounds)
         
     def raw_data(self, timedelay, scan):
